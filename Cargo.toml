[workspace]
members = [
    "boxlocker",
<<<<<<< HEAD
    "sync15-adapter"
=======
    "fxa-rust-client"
>>>>>>> 0eb7d275
]<|MERGE_RESOLUTION|>--- conflicted
+++ resolved
@@ -1,9 +1,6 @@
 [workspace]
 members = [
     "boxlocker",
-<<<<<<< HEAD
+    "fxa-rust-client",
     "sync15-adapter"
-=======
-    "fxa-rust-client"
->>>>>>> 0eb7d275
 ]